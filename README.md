--- conflicted
+++ resolved
@@ -69,15 +69,6 @@
 ### Scaling Components
 |   |AWS|Google Cloud|Azure|
 |---|---|---|---|
-<<<<<<< HEAD
-|**Virtual Machine Group**|✅ EC2 Autoscaling Group|✅ Managed Instance Group|✅ Azure Virtual Machine Scale Sets|
-|**Container Service**|✅ Amazon ECS|✅ Cloud Run|🚧 Azure Container Apps|
-|**Kubernetes**|✅ Amazon EKS (Deployment)|✅ Google Kubernetes Engine (Deployment)|✅ Managed Kubernetes Service (Deployment)|
-|**Serverless Function**|✅ AWS Lambda (Reserved Concurrency, Provisioned Concurrency)|✅ Cloud Functions |🚧 Azure Functions|
-|**Database**|✅ DynamoDB|||
-|**Data Workloads**|✅ Amazon EMR on EC2|🚧 Cloud Dataproc||
-|**In-Memory Database**|🚧 Amazon ElastiCache|🚧 Memorystore|🚧 Cache for Redis|
-=======
 |Virtual Machine Group|✅ EC2 Autoscaling Group|✅ Managed Instance Group|✅ Azure Virtual Machine Scale Sets|
 |Container Service|✅ Amazon ECS|✅ Cloud Run|🚧 Azure Container Apps|
 |Kubernetes|✅ Amazon EKS (Deployment)|✅ Google Kubernetes Engine (Deployment)|✅ Managed Kubernetes Service (Deployment)|
@@ -85,7 +76,6 @@
 |Database|✅ DynamoDB|||
 |Data Workloads|✅ Amazon EMR on EC2|🚧 Cloud Dataproc||
 |In-Memory Database|🚧 Amazon ElastiCache|🚧 Memorystore|🚧 Cache for Redis|
->>>>>>> 6ccfc801
 
 ### Metrics ###
 For collecting metrics related to traffic or usage, Wave Autoscale leverages the capabilities of open-source tools Telegraf and Vector.
