![drawing](https://docs.google.com/presentation/d/1mE9LXq-Z780BNVzUUA4eizlbridFnDp11PQD6tCqapw/export/png)

# Wave Autoscale
**Proactive and Reactive Event Driven Autoscaling for EC2, Kubernetes, Serverless, and more.**

Developed by [STCLAB](https://www.stclab.com)

**Table of contents**
<<<<<<< HEAD
- [Wave Autoscale](#wave-autoscale)
  - [What is Wave Autoscale?](#what-is-wave-autoscale)
- [Wave Autoscale](#wave-autoscale-1)
  - [What is Wave Autoscale?](#what-is-wave-autoscale-1)
    - [Principles](#principles)
    - [Use Cases](#use-cases)
  - [Getting started](#getting-started)
  - [Configuration](#configuration)
    - [Metrics](#metrics)
    - [Scaling Components](#scaling-components)
    - [Scaling Plans](#scaling-plans)
  - [Development](#development)
    - [Preparation](#preparation)
  - [Additional Notes](#additional-notes)
  - [Contributing](#contributing)
  - [License](#license)
  - [Support](#support)
  - [Acknowledgments](#acknowledgments)
    - [Principles](#principles-1)
    - [Use Cases](#use-cases-1)
  - [Getting started](#getting-started-1)
  - [Configuration](#configuration-1)
    - [Metrics](#metrics-1)
    - [Scaling Components](#scaling-components-1)
    - [Scaling Plans](#scaling-plans-1)
  - [Development](#development-1)
    - [Preparation](#preparation-1)
  - [Additional Notes](#additional-notes-1)
  - [Contributing](#contributing-1)
  - [License](#license-1)
  - [Support](#support-1)
  - [Acknowledgments](#acknowledgments-1)

## What is Wave Autoscale?
Wave Autoscale is an advanced autoscaling service that provides both proactive and reactive event-driven autoscaling for a variety of platforms, including Amazon EC2, Kubernetes, serverless services Like AWS Lambda, and more. Designed as a coordinated solution to existing autoscaling technologies such as [AWS EC2 Autoscaling](https://aws.amazon.com/ec2/autoscaling/), [Kubernetes Karpenter](https://karpenter.sh/), and [Kubernetes Horizontal Pod Autoscaler (HPA)](https://kubernetes.io/docs/tasks/run-application/horizontal-pod-autoscale/), Wave Autoscale extends their capabilities by incorporating both proactive and reactive scaling strategies. This ensures optimal resource allocation, improves application performance, and minimizes operational costs, resulting in a seamless end-user experience across diverse cloud environmea![drawing](https://docs.google.com/presentation/d/1mE9LXq-Z780BNVzUUA4eizlbridFnDp11PQD6tCqapw/export/png)

# Wave Autoscale
**Proactive and Reactive Event Driven Autoscaling for EC2, Kubernetes, Serverless, and more.**

Developed by [STCLAB](https://www.stclab.com)

**Table of contents**
- [Wave Autoscale](#wave-autoscale)
  - [What is Wave Autoscale?](#what-is-wave-autoscale)
- [Wave Autoscale](#wave-autoscale-1)
  - [What is Wave Autoscale?](#what-is-wave-autoscale-1)
    - [Principles](#principles)
    - [Use Cases](#use-cases)
  - [Getting started](#getting-started)
  - [Configuration](#configuration)
    - [Metrics](#metrics)
    - [Scaling Components](#scaling-components)
    - [Scaling Plans](#scaling-plans)
  - [Development](#development)
    - [Preparation](#preparation)
  - [Additional Notes](#additional-notes)
  - [Contributing](#contributing)
  - [License](#license)
  - [Support](#support)
  - [Acknowledgments](#acknowledgments)
    - [Principles](#principles-1)
    - [Use Cases](#use-cases-1)
  - [Getting started](#getting-started-1)
  - [Configuration](#configuration-1)
    - [Metrics](#metrics-1)
    - [Scaling Components](#scaling-components-1)
    - [Scaling Plans](#scaling-plans-1)
  - [Development](#development-1)
    - [Preparation](#preparation-1)
  - [Additional Notes](#additional-notes-1)
  - [Contributing](#contributing-1)
  - [License](#license-1)
  - [Support](#support-1)
  - [Acknowledgments](#acknowledgments-1)
=======
- [What is Wave Autoscale?](#what-is-wave-autoscale)
  - [Principles](#principles)
  - [Use Cases](#use-cases)
- [Getting started](#getting-started)
- [Configuration](#configuration)
  - [Metrics](#metrics)
  - [Scaling Components](#scaling-components)
  - [Scaling Plans](#scaling-plans)
- [Development](#development)
  - [Preparation](#preparation)
- [Additional Notes](#additional-notes)
- [Contributing](#contributing)
- [License](#license)
- [Support](#support)
- [Acknowledgments](#acknowledgments)
>>>>>>> 605d8cbb

## What is Wave Autoscale?
Wave Autoscale is an advanced autoscaling service that provides both proactive and reactive event-driven autoscaling for a variety of platforms, including Amazon EC2, Kubernetes, serverless services Like AWS Lambda, and more. Designed as a coordinated solution to existing autoscaling technologies such as [AWS EC2 Autoscaling](https://aws.amazon.com/ec2/autoscaling/), [Kubernetes Karpenter](https://karpenter.sh/), and [Kubernetes Horizontal Pod Autoscaler (HPA)](https://kubernetes.io/docs/tasks/run-application/horizontal-pod-autoscale/), Wave Autoscale extends their capabilities by incorporating both proactive and reactive scaling strategies. This ensures optimal resource allocation, improves application performance, and minimizes operational costs, resulting in a seamless end-user experience across diverse cloud environments.

Proactive autoscaling utilizes historical data and predictive analytics to anticipate demand fluctuations and adjust resources accordingly, while reactive autoscaling responds to real-time metrics and events to make immediate scaling decisions. Together, these approaches enable Wave Autoscale to deliver unparalleled efficiency and adaptability for your cloud applications.

Wave Autoscale can integrate with a variety of metrics from multiple sources, including Application Performance Monitoring (APM) tools such as [Datadog](https://www.datadoghq.com/), [New Relic](https://newrelic.com/), and [Dynatrace](https://www.dynatrace.com/), End-User Monitoring (EUM) solutions like [AppDynamics](https://www.appdynamics.com/), [Splunk](https://www.splunk.com/), and [Elastic APM](https://www.elastic.co/apm), [Prometheus](https://prometheus.io/) for monitoring and alerting, as well as system metrics like message counts in [Kafka](https://kafka.apache.org/) and [AWS SQS](https://aws.amazon.com/sqs/). This integration allows you to make more informed scaling decisions based on a comprehensive understanding of your application's performance and user experience.

### Principles

- **Reliability**: Built with reliability in mind, using [Rust](https://www.rust-lang.org/) to ensure optimal resource allocation and application performance.
- **Integration**: Seamlessly integrates with a wide range of metrics sources, including APM tools and system metrics, for easy incorporation into existing development workflows.
- **Customization**: Offers extensive customization options for SREs and cloud engineers to tailor the solution to their specific needs, beyond traditional autoscaling for services such as EC2.
<<<<<<< HEAD


### Use Cases

- **Traffic-aware allocation** for marketing campaigns with high traffic volume
- **Behavior-based tuning** for web and mobile applications based on SLOs and EUM metrics
- **Time-based scaling** for internal systems based on time and demand
- **Capacity scaling** for media streaming services during peak usage times
- **On-demand provisioning for serverless functions** based on workload demands
- **Volume-based allocation for IoT applications** based on data volume and processing requirements
- **Workload-based allocation** for batch processing jobs based on job size and complexity.
- **Data-driven allocation** for machine learning workloads based on data input size, model complexity, and processing requirements.
- **Player-focused allocation** for game servers based on player activity and demand

## Getting started

(TBD)

## Configuration

The configuration file consists of three main sections: Metrics, Scaling Components, and Scaling Plans. Below is an explanation of each section:

### Metrics

**Monitoring**
- [x] Prometheus
- [ ] Amazon CloudWatch
- [ ] DataDog
- [ ] New Relic
- [ ] Dynatrace
- [ ] AppDynamics
- [ ] Splunk
- [ ] Elastic APM

**System Metrics**
- [ ] Kafka
- [ ] AWS SQS

Metrics are used to define the data sources for the scaling plans. A metric has the following attributes:

- `kind`: Metric
- `id`: A unique identifier for the metric.
- `metric_kind`: The metric system being used (e.g., `prometheus`).
- `metadata`: A set of key-value pairs containing additional information about the metric.
- `polling_interval`: The interval (in milliseconds) at which the metric is polled.

Example:

```yaml
kind: Metric
id: prometheus_api_server_cpu_average_total
metric_kind: prometheus
metadata:
  endpoint: http://3.34.170.13:9090
  query: avg(100 - (avg(rate(node_cpu_seconds_total{mode="idle"}[20s])) by (hostname) * 100))
polling_interval: 1000
```

### Scaling Components

- [ ] Amazon EC2 Autoscaling
- [ ] Amazon ECS Autoscaling
- [ ] Amazon EKS Cluster Autoscaling
- [ ] Amazon Karpaenter
- [ ] AWS Lambda Provisioned Concurrency
- [ ] Amazon RDS Autoscaling
- [ ] Amazon DynamoDB Autoscaling
- [ ] Amazon Managed Streaming for Apache Kafka(MSK) Autoscaling
- [ ] Amazon SQS Autoscaling
- [ ] Amazon ElastiCache Autoscaling
- [ ] Amazon Neptune Autoscaling
- [ ] Amazon DocumentDB Autoscaling
- [ ] Amazon Elasticache Redis Cluster Autoscaling
- [ ] Amazon Elasticache Memcached Cluster Autoscaling
- [ ] Amazon SageMaker Endpoint Autoscaling

Scaling components define the resources that will be scaled. A scaling component has the following attributes:

- `kind`: ScalingComponent
- `id`: A unique identifier for the scaling component.
- `component_kind`: The platform or technology being used for scaling (e.g., `aws-ec2-autoscaling`).
- `metadata`: A set of key-value pairs containing additional information about the scaling component.

Example:

```yaml
kind: ScalingComponent
id: ec2_autoscaling_api_server
component_kind: aws-ec2-autoscaling
metadata:
  region: ap-northeast-2
  access_key: YOUR_AWS_ACCESS_KEY
  secret_key: YOUR_AWS_SECRET_KEY
  asg_name: tf-wa-20230322020900305100000006

```

### Scaling Plans

Scaling plans define the rules for scaling based on the metrics and scaling components. A scaling plan has the following attributes:

- `kind`: ScalingPlan
- `id`: A unique identifier for the scaling plan.
- `plans`: A list of individual scaling plan objects.

Each scaling plan object contains:

- `id`: A unique identifier for the individual scaling plan.
- `expression`: A JavaScript expression that returns a boolean value based on metric data.
- `priority`: The priority of the plan. Higher priority values will be checked first.
- `scaling_components`: A list of scaling component objects with their scaling configuration.

Example:

```yaml
kind: ScalingPlan
id: scaling_plan_ec2_autoscaling
plans:
  - id: scale-out-plan-1
    expression: "prometheus_api_server_cpu_average_total >= 30"
    priority: 1
    scaling_components:
      - component_id: ec2_autoscaling_api_server
        desired: "Math.floor(prometheus_api_server_cpu_average_total / 10)"

```


## Development


### Preparation
- Install [cargo-make](https://github.com/sagiegurari/cargo-make)
- Install [cargo-watch](https://crates.io/crates/cargo-watch)



**cargo-make**
```bash
cargo make test-controller-planner
```

**cargo-watch**
To watch the wave-autoscale package
```bash
cargo watch -x 'run -p wave-autoscale'
```

## Additional Notes

- Make sure to configure the correct access keys, secret keys, and other sensitive information for your scaling components.
- Test your expressions and scaling rules thoroughly to ensure they produce the desired outcome.
- Monitor the logs and output of your application to identify any issues or unexpected behavior.

## Contributing

If you'd like to contribute to this project, please follow these steps:

1. Fork the repository.
2. Create a branch for your feature or bugfix.
3. Implement and test your changes.
4. Create a pull request for review.

## License

This project is licensed under the [MIT License](https://chat.openai.com/LICENSE).

## Support

If you encounter any issues or need help with the project, please open an issue on the project's GitHub page, and we'll be happy to assist you.

## Acknowledgments

We would like to thank all the contributors and users of this project for their support and valuable feedback. Your contributions help make this project better for everyone.
nts.

Proactive autoscaling utilizes historical data and predictive analytics to anticipate demand fluctuations and adjust resources accordingly, while reactive autoscaling responds to real-time metrics and events to make immediate scaling decisions. Together, these approaches enable Wave Autoscale to deliver unparalleled efficiency and adaptability for your cloud applications.

Wave Autoscale can integrate with a variety of metrics from multiple sources, including Application Performance Monitoring (APM) tools such as [Datadog](https://www.datadoghq.com/), [New Relic](https://newrelic.com/), and [Dynatrace](https://www.dynatrace.com/), End-User Monitoring (EUM) solutions like [AppDynamics](https://www.appdynamics.com/), [Splunk](https://www.splunk.com/), and [Elastic APM](https://www.elastic.co/apm), [Prometheus](https://prometheus.io/) for monitoring and alerting, as well as system metrics like message counts in [Kafka](https://kafka.apache.org/) and [AWS SQS](https://aws.amazon.com/sqs/). This integration allows you to make more informed scaling decisions based on a comprehensive understanding of your application's performance and user experience.

### Principles

- Reliability: Built with reliability in mind, using [Rust](https://www.rust-lang.org/) to ensure optimal resource allocation and application performance.
- Integration: Seamlessly integrates with a wide range of metrics sources, including APM tools and system metrics, for easy incorporation into existing development workflows.
- Customization: Offers extensive customization options for SREs and cloud engineers to tailor the solution to their specific needs, beyond traditional autoscaling for services such as EC2.
=======
>>>>>>> 605d8cbb


### Use Cases

- **Traffic-aware allocation** for marketing campaigns with high traffic volume
- **Behavior-based tuning** for web and mobile applications based on SLOs and EUM metrics
- **Time-based scaling** for internal systems based on time and demand
- **Capacity scaling** for media streaming services during peak usage times
- **On-demand provisioning for serverless functions** based on workload demands
- **Volume-based allocation for IoT applications** based on data volume and processing requirements
- **Workload-based allocation** for batch processing jobs based on job size and complexity.
- **Data-driven allocation** for machine learning workloads based on data input size, model complexity, and processing requirements.
- **Player-focused allocation** for game servers based on player activity and demand

## Getting started

(TBD)

## Configuration

The configuration file consists of three main sections: Metrics, Scaling Components, and Scaling Plans. Below is an explanation of each section:

### Metrics

**Monitoring**
- [x] Prometheus
- [ ] Amazon CloudWatch
- [ ] DataDog
- [ ] New Relic
- [ ] Dynatrace
- [ ] AppDynamics
- [ ] Splunk
- [ ] Elastic APM

**System Metrics**
- [ ] Kafka
- [ ] AWS SQS


Metrics are used to define the data sources for the scaling plans. A metric has the following attributes:

- `kind`: Metric
- `id`: A unique identifier for the metric.
- `metric_kind`: The metric system being used (e.g., `prometheus`).
- `metadata`: A set of key-value pairs containing additional information about the metric.
- `polling_interval`: The interval (in milliseconds) at which the metric is polled.

Example:

```yaml
kind: Metric
id: prometheus_api_server_cpu_average_total
metric_kind: prometheus
metadata:
  endpoint: http://3.34.170.13:9090
  query: avg(100 - (avg(rate(node_cpu_seconds_total{mode="idle"}[20s])) by (hostname) * 100))
polling_interval: 1000
```

### Scaling Components


- [x] Amazon EC2 Autoscaling
- [ ] Amazon ECS Autoscaling
- [ ] Amazon EKS Cluster Autoscaling
- [ ] Amazon Karpenter
- [ ] AWS Lambda Provisioned Concurrency
- [ ] Amazon RDS Autoscaling
- [ ] Amazon DynamoDB Autoscaling
- [ ] Amazon Managed Streaming for Apache Kafka(MSK) Autoscaling
- [ ] Amazon SQS Autoscaling
- [ ] Amazon ElastiCache Autoscaling
- [ ] Amazon Neptune Autoscaling
- [ ] Amazon DocumentDB Autoscaling
- [ ] Amazon Elasticache Redis Cluster Autoscaling
- [ ] Amazon Elasticache Memcached Cluster Autoscaling
- [ ] Amazon SageMaker Endpoint Autoscaling

Scaling components define the resources that will be scaled. A scaling component has the following attributes:

- `kind`: ScalingComponent
- `id`: A unique identifier for the scaling component.
- `component_kind`: The platform or technology being used for scaling (e.g., `aws-ec2-autoscaling`).
- `metadata`: A set of key-value pairs containing additional information about the scaling component.

Example:

```yaml
kind: ScalingComponent
id: ec2_autoscaling_api_server
component_kind: aws-ec2-autoscaling
metadata:
  region: ap-northeast-2
  access_key: YOUR_AWS_ACCESS_KEY
  secret_key: YOUR_AWS_SECRET_KEY
  asg_name: tf-wa-20230322020900305100000006

```

### Scaling Plans

Scaling plans define the rules for scaling based on the metrics and scaling components. A scaling plan has the following attributes:

- `kind`: ScalingPlan
- `id`: A unique identifier for the scaling plan.
- `plans`: A list of individual scaling plan objects.

Each scaling plan object contains:

- `id`: A unique identifier for the individual scaling plan.
- `expression`: A JavaScript expression that returns a boolean value based on metric data.
- `priority`: The priority of the plan. Higher priority values will be checked first.
- `scaling_components`: A list of scaling component objects with their scaling configuration.

Example:

```yaml
kind: ScalingPlan
id: scaling_plan_ec2_autoscaling
plans:
  - id: scale-out-plan-1
    expression: "prometheus_api_server_cpu_average_total >= 30"
    priority: 1
    scaling_components:
      - component_id: ec2_autoscaling_api_server
        desired: "Math.floor(prometheus_api_server_cpu_average_total / 10)"

```


## Development


### Preparation
- Install [cargo-make](https://github.com/sagiegurari/cargo-make)
- Install [cargo-watch](https://crates.io/crates/cargo-watch)



**cargo-make**
```bash
cargo make test-controller-planner
```

**cargo-watch**
To watch the wave-autoscale package
```bash
cargo watch -x 'run -p wave-autoscale'
```

## Additional Notes

- Make sure to configure the correct access keys, secret keys, and other sensitive information for your scaling components.
- Test your expressions and scaling rules thoroughly to ensure they produce the desired outcome.
- Monitor the logs and output of your application to identify any issues or unexpected behavior.

## Contributing

If you'd like to contribute to this project, please follow these steps:

1. Fork the repository.
2. Create a branch for your feature or bugfix.
3. Implement and test your changes.
4. Create a pull request for review.

## License

This project is licensed under the [MIT License](https://chat.openai.com/LICENSE).

## Support

If you encounter any issues or need help with the project, please open an issue on the project's GitHub page, and we'll be happy to assist you.

## Acknowledgments

We would like to thank all the contributors and users of this project for their support and valuable feedback. Your contributions help make this project better for everyone.<|MERGE_RESOLUTION|>--- conflicted
+++ resolved
@@ -6,11 +6,8 @@
 Developed by [STCLAB](https://www.stclab.com)
 
 **Table of contents**
-<<<<<<< HEAD
 - [Wave Autoscale](#wave-autoscale)
   - [What is Wave Autoscale?](#what-is-wave-autoscale)
-- [Wave Autoscale](#wave-autoscale-1)
-  - [What is Wave Autoscale?](#what-is-wave-autoscale-1)
     - [Principles](#principles)
     - [Use Cases](#use-cases)
   - [Getting started](#getting-started)
@@ -41,65 +38,6 @@
   - [Acknowledgments](#acknowledgments-1)
 
 ## What is Wave Autoscale?
-Wave Autoscale is an advanced autoscaling service that provides both proactive and reactive event-driven autoscaling for a variety of platforms, including Amazon EC2, Kubernetes, serverless services Like AWS Lambda, and more. Designed as a coordinated solution to existing autoscaling technologies such as [AWS EC2 Autoscaling](https://aws.amazon.com/ec2/autoscaling/), [Kubernetes Karpenter](https://karpenter.sh/), and [Kubernetes Horizontal Pod Autoscaler (HPA)](https://kubernetes.io/docs/tasks/run-application/horizontal-pod-autoscale/), Wave Autoscale extends their capabilities by incorporating both proactive and reactive scaling strategies. This ensures optimal resource allocation, improves application performance, and minimizes operational costs, resulting in a seamless end-user experience across diverse cloud environmea![drawing](https://docs.google.com/presentation/d/1mE9LXq-Z780BNVzUUA4eizlbridFnDp11PQD6tCqapw/export/png)
-
-# Wave Autoscale
-**Proactive and Reactive Event Driven Autoscaling for EC2, Kubernetes, Serverless, and more.**
-
-Developed by [STCLAB](https://www.stclab.com)
-
-**Table of contents**
-- [Wave Autoscale](#wave-autoscale)
-  - [What is Wave Autoscale?](#what-is-wave-autoscale)
-- [Wave Autoscale](#wave-autoscale-1)
-  - [What is Wave Autoscale?](#what-is-wave-autoscale-1)
-    - [Principles](#principles)
-    - [Use Cases](#use-cases)
-  - [Getting started](#getting-started)
-  - [Configuration](#configuration)
-    - [Metrics](#metrics)
-    - [Scaling Components](#scaling-components)
-    - [Scaling Plans](#scaling-plans)
-  - [Development](#development)
-    - [Preparation](#preparation)
-  - [Additional Notes](#additional-notes)
-  - [Contributing](#contributing)
-  - [License](#license)
-  - [Support](#support)
-  - [Acknowledgments](#acknowledgments)
-    - [Principles](#principles-1)
-    - [Use Cases](#use-cases-1)
-  - [Getting started](#getting-started-1)
-  - [Configuration](#configuration-1)
-    - [Metrics](#metrics-1)
-    - [Scaling Components](#scaling-components-1)
-    - [Scaling Plans](#scaling-plans-1)
-  - [Development](#development-1)
-    - [Preparation](#preparation-1)
-  - [Additional Notes](#additional-notes-1)
-  - [Contributing](#contributing-1)
-  - [License](#license-1)
-  - [Support](#support-1)
-  - [Acknowledgments](#acknowledgments-1)
-=======
-- [What is Wave Autoscale?](#what-is-wave-autoscale)
-  - [Principles](#principles)
-  - [Use Cases](#use-cases)
-- [Getting started](#getting-started)
-- [Configuration](#configuration)
-  - [Metrics](#metrics)
-  - [Scaling Components](#scaling-components)
-  - [Scaling Plans](#scaling-plans)
-- [Development](#development)
-  - [Preparation](#preparation)
-- [Additional Notes](#additional-notes)
-- [Contributing](#contributing)
-- [License](#license)
-- [Support](#support)
-- [Acknowledgments](#acknowledgments)
->>>>>>> 605d8cbb
-
-## What is Wave Autoscale?
 Wave Autoscale is an advanced autoscaling service that provides both proactive and reactive event-driven autoscaling for a variety of platforms, including Amazon EC2, Kubernetes, serverless services Like AWS Lambda, and more. Designed as a coordinated solution to existing autoscaling technologies such as [AWS EC2 Autoscaling](https://aws.amazon.com/ec2/autoscaling/), [Kubernetes Karpenter](https://karpenter.sh/), and [Kubernetes Horizontal Pod Autoscaler (HPA)](https://kubernetes.io/docs/tasks/run-application/horizontal-pod-autoscale/), Wave Autoscale extends their capabilities by incorporating both proactive and reactive scaling strategies. This ensures optimal resource allocation, improves application performance, and minimizes operational costs, resulting in a seamless end-user experience across diverse cloud environments.
 
 Proactive autoscaling utilizes historical data and predictive analytics to anticipate demand fluctuations and adjust resources accordingly, while reactive autoscaling responds to real-time metrics and events to make immediate scaling decisions. Together, these approaches enable Wave Autoscale to deliver unparalleled efficiency and adaptability for your cloud applications.
@@ -111,7 +49,6 @@
 - **Reliability**: Built with reliability in mind, using [Rust](https://www.rust-lang.org/) to ensure optimal resource allocation and application performance.
 - **Integration**: Seamlessly integrates with a wide range of metrics sources, including APM tools and system metrics, for easy incorporation into existing development workflows.
 - **Customization**: Offers extensive customization options for SREs and cloud engineers to tailor the solution to their specific needs, beyond traditional autoscaling for services such as EC2.
-<<<<<<< HEAD
 
 
 ### Use Cases
@@ -297,8 +234,6 @@
 - Reliability: Built with reliability in mind, using [Rust](https://www.rust-lang.org/) to ensure optimal resource allocation and application performance.
 - Integration: Seamlessly integrates with a wide range of metrics sources, including APM tools and system metrics, for easy incorporation into existing development workflows.
 - Customization: Offers extensive customization options for SREs and cloud engineers to tailor the solution to their specific needs, beyond traditional autoscaling for services such as EC2.
-=======
->>>>>>> 605d8cbb
 
 
 ### Use Cases
