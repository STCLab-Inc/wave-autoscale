language: "rust"
type: "application"

dependsOn:
  - "data-layer"

tasks:
  lint:
    command: "cargo clippy --fix --allow-dirty"
    inputs:
      - "@globs(sources)"
    env:
      RUST_LOG: info
  audit:
    command: "cargo audit"
    inputs:
      - "@globs(sources)"
    env:
      RUST_LOG: info
  test:
    command: "cargo test"
    inputs:
      - "@globs(sources)"
      - "@globs(tests)"
    env:
      RUST_LOG: info
  test-app:
    command: "cargo test -p wave-autoscale --test app -- --nocapture"
    deps:
      - "data-layer:build"
    inputs:
      - "@globs(sources)"
      - "@globs(tests)"
    env:
      RUST_LOG: wave_autoscale=debug
<<<<<<< HEAD
  test-aws-lambda-function:
    command: "cargo test -p wave-autoscale --test aws_lambda_function -- --nocapture"
=======
  test-aws-ecs-service-scaling:
    command: "cargo test -p wave-autoscale --test aws_ecs_service_scaling -- --nocapture"
>>>>>>> dcd62c87
    deps:
      - "data-layer:build"
    inputs:
      - "@globs(sources)"
      - "@globs(tests)"
    env:
      RUST_LOG: wave_autoscale=debug
  run-help:
    command: "cargo watch -c -x 'run -- --help'"
    deps:
      - "lint"
    inputs:
      - "@globs(sources)"
    env:
      RUST_LOG: debug
  run-autoscaling-history-retention:
    # command: "cargo watch -c -x 'run -- --autoscaling-history-retention=1d'"
    command: "cargo run -- --autoscaling-history-retention=1d"
    deps:
      - "lint"
    inputs:
      - "@globs(sources)"
    env:
      RUST_LOG: wave_controller=debug
  run-with-empty:
    command: "cargo watch -c -x 'run'"
    deps:
      - "lint"
    inputs:
      - "@globs(sources)"
    env:
      RUST_LOG: debug
  run:
    command: "cargo watch -c -x 'run -- -p ./tests/yaml/plan_prometheus_ec2.yaml'"
    deps:
      - "lint"
    inputs:
      - "@globs(sources)"
    env:
      RUST_LOG: debug

  # Build for Production
  # Linux
  build-aarch64-unknown-linux-gnu:
    command: "cargo build --release --target aarch64-unknown-linux-gnu"
    inputs:
      - "@globs(sources)"
  build-aarch64-unknown-linux-musl:
    command: "cargo build --release --target aarch64-unknown-linux-musl"
    inputs:
      - "@globs(sources)"
  build-x86_64-unknown-linux-gnu:
    command: "cargo build --release --target x86_64-unknown-linux-gnu"
    inputs:
      - "@globs(sources)"
  build-x86_64-unknown-linux-musl:
    command: "cargo build --release --target x86_64-unknown-linux-musl"
    inputs:
      - "@globs(sources)"
  # Mac
  build-x86_64-apple-darwin:
    command: "cargo build --release --target x86_64-apple-darwin"
    inputs:
      - "@globs(sources)"
  build-aarch64-apple-darwin:
    command: "cargo build --release --target aarch64-apple-darwin"
    inputs:
      - "@globs(sources)"
    outputs:
      - "/target/aarch64-apple-darwin/release/wave-controller"<|MERGE_RESOLUTION|>--- conflicted
+++ resolved
@@ -33,13 +33,17 @@
       - "@globs(tests)"
     env:
       RUST_LOG: wave_autoscale=debug
-<<<<<<< HEAD
+  test-aws-ecs-service-scaling:
+    command: "cargo test -p wave-autoscale --test aws_ecs_service_scaling -- --nocapture"
+    deps:
+      - "data-layer:build"
+    inputs:
+      - "@globs(sources)"
+      - "@globs(tests)"
+    env:
+      RUST_LOG: wave_autoscale=debug
   test-aws-lambda-function:
     command: "cargo test -p wave-autoscale --test aws_lambda_function -- --nocapture"
-=======
-  test-aws-ecs-service-scaling:
-    command: "cargo test -p wave-autoscale --test aws_ecs_service_scaling -- --nocapture"
->>>>>>> dcd62c87
     deps:
       - "data-layer:build"
     inputs:
