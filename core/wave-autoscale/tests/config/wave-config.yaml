# Data Layer
db_url: sqlite://./wave.db
<<<<<<< HEAD
host: localhost
port: 3024
metric_buffer_size_kb: 500000
watch_definition_duration: 5000
autoscaling_history_retention: "1d"
=======
watch_definition_duration: 5000
autoscaling_history_retention: '1d'
reset_definitions_on_startup: true

# API Server
host: localhost
port: 3024

# Web Console
>>>>>>> 8202d16b
web_ui: false
web_ui_host: 0.0.0.0
web_ui_port: 3025

# Metrics Collector
vector:
  macos_x86_64: https://github.com/vectordotdev/vector/releases/download/v0.30.0/vector-0.30.0-x86_64-apple-darwin.tar.gz
  macos_aarch64: https://github.com/vectordotdev/vector/releases/download/v0.30.0/vector-0.30.0-x86_64-apple-darwin.tar.gz
  linux_x86_64: https://github.com/vectordotdev/vector/releases/download/v0.30.0/vector-0.30.0-x86_64-unknown-linux-gnu.tar.gz
  linux_aarch64: https://github.com/vectordotdev/vector/releases/download/v0.30.0/vector-0.30.0-aarch64-unknown-linux-gnu.tar.gz
  windows_x86_64: https://github.com/vectordotdev/vector/releases/download/v0.30.0/vector-0.30.0-x86_64-pc-windows-msvc.zip
telegraf:
  macos_x86_64: https://dl.influxdata.com/telegraf/releases/telegraf-1.27.1_darwin_amd64.tar.gz
  macos_aarch64: https://dl.influxdata.com/telegraf/releases/telegraf-1.27.1_darwin_arm64.tar.gz
  linux_x86_64: https://dl.influxdata.com/telegraf/releases/telegraf-1.27.1_linux_amd64.tar.gz
  linux_aarch64: https://dl.influxdata.com/telegraf/releases/telegraf-1.27.1_linux_arm64.tar.gz
  windows_x86_64: https://dl.influxdata.com/telegraf/releases/telegraf-1.27.1_windows_amd64.zip<|MERGE_RESOLUTION|>--- conflicted
+++ resolved
@@ -1,22 +1,17 @@
 # Data Layer
 db_url: sqlite://./wave.db
-<<<<<<< HEAD
-host: localhost
-port: 3024
-metric_buffer_size_kb: 500000
 watch_definition_duration: 5000
 autoscaling_history_retention: "1d"
-=======
-watch_definition_duration: 5000
-autoscaling_history_retention: '1d'
 reset_definitions_on_startup: true
+
+# Metrics
+metric_buffer_size_kb: 500000
 
 # API Server
 host: localhost
 port: 3024
 
 # Web Console
->>>>>>> 8202d16b
 web_ui: false
 web_ui_host: 0.0.0.0
 web_ui_port: 3025
