--- conflicted
+++ resolved
@@ -5,16 +5,13 @@
 use tokio::sync::RwLock;
 pub mod aws_ec2_autoscaling;
 pub mod aws_ecs_service_scaling;
+pub mod aws_lambda_function;
 pub mod k8s_deployment;
-pub mod aws_lambda_function;
 use self::{
-<<<<<<< HEAD
-    aws_ec2_autoscaling::EC2AutoScalingComponent, k8s_deployment::K8sDeploymentScalingComponent,aws_lambda_function::LambdaFunctionScalingComponent
-=======
     aws_ec2_autoscaling::EC2AutoScalingComponent,
     aws_ecs_service_scaling::ECSServiceScalingComponent,
+    aws_lambda_function::LambdaFunctionScalingComponent,
     k8s_deployment::K8sDeploymentScalingComponent,
->>>>>>> dcd62c87
 };
 use anyhow::Result;
 
@@ -57,9 +54,9 @@
             EC2AutoScalingComponent::SCALING_KIND => {
                 Ok(Box::new(EC2AutoScalingComponent::new(cloned_defintion)))
             }
-            ECSServiceScalingComponent::SCALING_KIND => Ok(Box::new(
-                ECSServiceScalingComponent::new(cloned_defintion),
-            )),
+            ECSServiceScalingComponent::SCALING_KIND => {
+                Ok(Box::new(ECSServiceScalingComponent::new(cloned_defintion)))
+            }
             K8sDeploymentScalingComponent::SCALING_KIND => Ok(Box::new(
                 K8sDeploymentScalingComponent::new(cloned_defintion),
             )),
