use async_trait::async_trait;
use data_layer::ScalingComponentDefinition;
use std::{collections::HashMap, sync::Arc};
use tokio::sync::RwLock;
pub mod amazon_dynamodb_table;
pub mod aws_ec2_autoscaling;
pub mod aws_ecs_service_scaling;
pub mod aws_lambda_function;
pub mod gcp_mig_autoscaling;
pub mod k8s_deployment;
use self::{
    amazon_dynamodb_table::DynamoDbTableScalingComponent,
    aws_ec2_autoscaling::EC2AutoScalingComponent,
    aws_ecs_service_scaling::ECSServiceScalingComponent,
    aws_lambda_function::LambdaFunctionScalingComponent,
    gcp_mig_autoscaling::MIGAutoScalingComponent, k8s_deployment::K8sDeploymentScalingComponent,
};
use anyhow::Result;

// ScalingComponent can be used in multiple threads. So it needs to be Send + Sync.
#[async_trait]
pub trait ScalingComponent: Send + Sync {
    async fn apply(&self, params: HashMap<String, serde_json::Value>) -> Result<()>;
    fn get_scaling_component_kind(&self) -> &str;
    fn get_id(&self) -> &str;
}

//
// ScalingComponentManager
//
pub type SharedScalingComponentManager = Arc<RwLock<ScalingComponentManager>>;

#[derive(Default)]
pub struct ScalingComponentManager {
    scaling_components: HashMap<String, Box<dyn ScalingComponent>>,
}

impl ScalingComponentManager {
    pub fn new() -> Self {
        ScalingComponentManager {
            scaling_components: HashMap::new(),
        }
    }
    pub fn new_shared() -> SharedScalingComponentManager {
        Arc::new(RwLock::new(ScalingComponentManager::new()))
    }

    // Factory method to create a scaling component.
    fn create_scaling_component(
        &self,
        definition: &ScalingComponentDefinition,
    ) -> Result<Box<dyn ScalingComponent>> {
        // Get a value of metric and clone it.
        let cloned_defintion = definition.clone();
        match cloned_defintion.component_kind.as_str() {
            EC2AutoScalingComponent::SCALING_KIND => {
                Ok(Box::new(EC2AutoScalingComponent::new(cloned_defintion)))
            }
            ECSServiceScalingComponent::SCALING_KIND => {
                Ok(Box::new(ECSServiceScalingComponent::new(cloned_defintion)))
            }
            K8sDeploymentScalingComponent::SCALING_KIND => Ok(Box::new(
                K8sDeploymentScalingComponent::new(cloned_defintion),
            )),
            LambdaFunctionScalingComponent::SCALING_KIND => Ok(Box::new(
                LambdaFunctionScalingComponent::new(cloned_defintion),
            )),
<<<<<<< HEAD
            DynamoDbTableScalingComponent::SCALING_KIND => Ok(Box::new(
                DynamoDbTableScalingComponent::new(cloned_defintion),
            )),
=======
            MIGAutoScalingComponent::SCALING_KIND => {
                Ok(Box::new(MIGAutoScalingComponent::new(cloned_defintion)))
            }
>>>>>>> c79a3675
            _ => Err(anyhow::anyhow!("Unknown trigger kind")),
        }
    }

    pub fn add_definition(
        &mut self,
        scaling_component_definition: ScalingComponentDefinition,
    ) -> Result<()> {
        let scaling_component = self.create_scaling_component(&scaling_component_definition)?;
        self.add_scaling_component(scaling_component);
        Ok(())
    }

    pub fn add_definitions(
        &mut self,
        scaling_component_definitions: Vec<ScalingComponentDefinition>,
    ) -> Result<()> {
        for scaling_component_definition in scaling_component_definitions {
            self.add_definition(scaling_component_definition)?;
        }
        Ok(())
    }

    pub fn add_scaling_component(&mut self, scaling_component: Box<dyn ScalingComponent>) {
        self.scaling_components
            .insert(scaling_component.get_id().to_string(), scaling_component);
    }

    pub fn get_scaling_components(&self) -> &HashMap<String, Box<dyn ScalingComponent>> {
        &self.scaling_components
    }

    pub fn remove_all(&mut self) {
        self.scaling_components.clear();
    }

    pub fn get_scaling_component(&self, id: &str) -> Option<&Box<dyn ScalingComponent>> {
        self.scaling_components.get(id)
    }

    pub async fn apply_to(
        &self,
        id: &str,
        params: HashMap<String, serde_json::Value>,
    ) -> Result<()> {
        match self.scaling_components.get(id) {
            Some(scaling_component) => scaling_component.apply(params).await,
            None => Err(anyhow::anyhow!("Unknown scaling component kind")),
        }
    }
}<|MERGE_RESOLUTION|>--- conflicted
+++ resolved
@@ -65,15 +65,12 @@
             LambdaFunctionScalingComponent::SCALING_KIND => Ok(Box::new(
                 LambdaFunctionScalingComponent::new(cloned_defintion),
             )),
-<<<<<<< HEAD
             DynamoDbTableScalingComponent::SCALING_KIND => Ok(Box::new(
                 DynamoDbTableScalingComponent::new(cloned_defintion),
             )),
-=======
             MIGAutoScalingComponent::SCALING_KIND => {
                 Ok(Box::new(MIGAutoScalingComponent::new(cloned_defintion)))
             }
->>>>>>> c79a3675
             _ => Err(anyhow::anyhow!("Unknown trigger kind")),
         }
     }
