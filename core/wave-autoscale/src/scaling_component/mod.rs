--- conflicted
+++ resolved
@@ -84,15 +84,12 @@
             CloudFunctionsInstanceScalingComponent::SCALING_KIND => Ok(Box::new(
                 CloudFunctionsInstanceScalingComponent::new(cloned_defintion),
             )),
-<<<<<<< HEAD
+            EMREC2AutoScalingComponent::SCALING_KIND => {
+                Ok(Box::new(EMREC2AutoScalingComponent::new(cloned_defintion)))
+            }
             CloudRunServiceScalingComponent::SCALING_KIND => Ok(Box::new(
                 CloudRunServiceScalingComponent::new(cloned_defintion),
             )),
-=======
-            EMREC2AutoScalingComponent::SCALING_KIND => {
-                Ok(Box::new(EMREC2AutoScalingComponent::new(cloned_defintion)))
-            }
->>>>>>> e02bdf91
             _ => Err(anyhow::anyhow!("Unknown trigger kind")),
         }
     }
