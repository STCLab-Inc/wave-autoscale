use super::*;
use reqwest::{Client, Response};

#[derive(Clone)]
pub struct AzureVmssSetting {
    pub azure_credential: AzureCredential,
    pub subscription_id: String,
    pub resource_group_name: String,
    pub vm_scale_set_name: Option<String>,
    pub payload: Option<serde_json::Value>,
}

// https://learn.microsoft.com/en-us/rest/api/compute/virtual-machine-scale-sets/update?tabs=HTTP
pub async fn call_azure_patch_virtual_machine_scale_sets_capacity(
    azure_vmss_settting: AzureVmssSetting,
) -> Result<Response, reqwest::Error> {
    Client::new()
        .patch(format!(
            "https://management.azure.com/subscriptions/{subscriptionId}/resourceGroups/{resourceGroupName}/providers/Microsoft.Compute/virtualMachineScaleSets/{vmScaleSetName}?api-version=2023-03-01"
            , subscriptionId = azure_vmss_settting.subscription_id
            , resourceGroupName = azure_vmss_settting.resource_group_name
            , vmScaleSetName = azure_vmss_settting.vm_scale_set_name.unwrap_or(String::from(""))
        ))
        .bearer_auth(get_azure_credential_token(azure_vmss_settting.azure_credential).await.unwrap_or(String::from("")))
        .json(&azure_vmss_settting.payload)
        .send()
        .await
}

#[cfg(test)]
mod test {
    use super::*;

    fn get_test_env_data() -> (AzureCredential, String) {
        let azure_credential = AzureCredential {
            client_id: None,
            client_secret: None,
            tenant_id: None,
        };
        let subscription_id = std::env::var("AZURE_SUBSCRIPTION_ID").unwrap();
        (azure_credential, subscription_id)
    }

    #[ignore]
    #[tokio::test]
    async fn test_azure_vmss_uniform_capacity() {
        let azure_vmss_setting = AzureVmssSetting {
            azure_credential: get_test_env_data().0,
            subscription_id: get_test_env_data().1,
            resource_group_name: "test-vmss-uniform-grp".to_string(),
            vm_scale_set_name: Some("test-vmss-uniform".to_string()),
            payload: Some(serde_json::json!({
                "sku": {
                    "capacity": 1
                },
            })),
        };

        let resp = call_azure_patch_virtual_machine_scale_sets_capacity(azure_vmss_setting).await;
        let result = resp.unwrap();
        let result_status = result.status();
<<<<<<< HEAD
        let _result_text = result.text();
=======
>>>>>>> b7e54b78
        assert!(result_status.is_success());
    }

    #[ignore]
    #[tokio::test]
    async fn test_azure_vmss_flexible_capacity() {
        let azure_vmss_setting = AzureVmssSetting {
            azure_credential: get_test_env_data().0,
            subscription_id: get_test_env_data().1,
            resource_group_name: "test-vmss-flexible-grp".to_string(),
            vm_scale_set_name: Some("test-vmss-flexible".to_string()),
            payload: Some(serde_json::json!({
                "sku": {
                    "capacity": 1
                },
            })),
        };
        let resp = call_azure_patch_virtual_machine_scale_sets_capacity(azure_vmss_setting).await;
        assert!(resp.unwrap().status().is_success());
    }
}<|MERGE_RESOLUTION|>--- conflicted
+++ resolved
@@ -59,10 +59,6 @@
         let resp = call_azure_patch_virtual_machine_scale_sets_capacity(azure_vmss_setting).await;
         let result = resp.unwrap();
         let result_status = result.status();
-<<<<<<< HEAD
-        let _result_text = result.text();
-=======
->>>>>>> b7e54b78
         assert!(result_status.is_success());
     }
 
