[package]
name = "wave-autoscale"
version = "0.1.0"
edition = "2021"
authors = ["Wave Autoscale Team at STCLab"]
description = "Wave Autoscale is a powerful and versatile autoscaling solution designed to meet the unique business requirements of organizations across all sizes."
license = "Apache-2.0"

[[bin]]
name = "wave-autoscale"
path = "src/main.rs"

[profile.release]
# Tell `rustc` to optimize for small code size. https://nnethercote.github.io/perf-book/build-configuration.html#link-time-optimization
lto = true

[dependencies]
# Internal dependencies
data-layer = { path = "../data-layer" }
utils = { path = "../utils" }
api-server = { path = "../api-server" }
# Third-party dependencies
anyhow = "1.0.70"
tokio = { version = "1.26.0", features = ["full"] }
async-trait = { version = "0.1.67" }
reqwest = { version = "0.11.15", features = ["json"] }
serde = { version = "1.0.158", features = ["derive"] }
serde_json = { version = "1.0.94" }
aws-config = "0.55.0"
aws-credential-types = "=0.55.0"
aws-sdk-autoscaling = "0.25.1"
aws-sdk-lambda = "0.25.1"
aws-sdk-dynamodb = "0.25.1"
aws-sdk-applicationautoscaling = "0.25.1"
aws-sdk-cloudwatch = "0.25.1"
aws-sdk-wafv2 = "0.25.1"
quick-js = { version = "0.4.1" }
chrono = { version = "0.4.26", default-features = false, features = ["clock"] }
aws-smithy-types-convert = { version = "0.55.0", features = ["convert-chrono"] }
aws-smithy-types = "0.55.0"
uuid = { version = "1.3.1", features = ["v4", "fast-rng", "macro-diagnostics"] }
kube = { version = "0.82.0", default-features = false, features = [
  "runtime",
  "derive",
  "rustls-tls",
  "client",
] }
k8s-openapi = { version = "0.18.0", features = ["v1_26"] }
tower = "0.4.13"
hyper = "0.14.25"
v = "0.1.0"
rustls = "0.21.0"
rustls-pemfile = "1.0.2"
hyper-rustls = "0.24.0"
clap = { version = "4.3.0", features = ["derive"] }
duration-str = { version = "0.5.1" }
aws-sdk-ecs = "0.25.1"
rquickjs = { version = "0.3.1", features = ["full-async", "parallel"] }
gcp_auth = "0.9.0"
azure_identity = "0.13.0"
azure_core = "0.13.0"
thiserror = { version = "1.0.44" }
cron = { version = "0.12.0" }
aws-sdk-emr = "0.25.1"
futures = "0.3"
futures-util = "0.3.14"
flate2 = { version = "1.0.26" }
tar = { version = "0.4.38" }
serde_yaml = "0.9.19"
toml = { version = "0.7.4" }
walkdir = { version = "2.3.3" }
ulid = { version = "1.0.0" }
regex = { version = "1.9.1" }
ctrlc = { version = "3.4.0" }
strum = { version = "0.25.0" }
strum_macros = { version = "0.25.0" }
<<<<<<< HEAD
serde_json_path = { version = "0.6.2" }
=======
tracing = { version = "0.1.40" }
tracing-subscriber = { version = "0.3.17" }
>>>>>>> 632e0fa3

[dev-dependencies]
handlebars = "4.3.7"
tracing-test = { version = "0.2.4" }<|MERGE_RESOLUTION|>--- conflicted
+++ resolved
@@ -74,12 +74,9 @@
 ctrlc = { version = "3.4.0" }
 strum = { version = "0.25.0" }
 strum_macros = { version = "0.25.0" }
-<<<<<<< HEAD
-serde_json_path = { version = "0.6.2" }
-=======
 tracing = { version = "0.1.40" }
 tracing-subscriber = { version = "0.3.17" }
->>>>>>> 632e0fa3
+serde_json_path = { version = "0.6.2" }
 
 [dev-dependencies]
 handlebars = "4.3.7"
