use crate::{
    reader::wave_definition_reader::read_definition_yaml_file,
    types::{
        autoscaling_history_definition::AutoscalingHistoryDefinition, object_kind::ObjectKind,
        source_metrics::SourceMetrics,
    },
    MetricDefinition, ScalingComponentDefinition, ScalingPlanDefinition,
};
use anyhow::{anyhow, Result};
use chrono::{DateTime, Utc};
use get_size::GetSize;
use serde_json::json;
use sqlx::{
    any::{AnyKind, AnyPoolOptions, AnyQueryResult},
    AnyPool, Row,
};
use std::collections::LinkedList;
use std::sync::Arc;
use std::{
    collections::HashMap,
    path::Path,
    time::{Duration, SystemTime},
};
<<<<<<< HEAD
use tokio::sync::{watch, RwLock};
use tracing::{debug, error};
=======
use tokio::sync::watch;
use tracing::{debug, error, info};
>>>>>>> 8202d16b
use ulid::Ulid;
use uuid::Uuid;

const DEFAULT_DB_URL: &str = "sqlite://wave.db";
const DEFAULT_METRIC_BUFFER_SIZE_KB: u64 = 500_000;

#[derive(Debug)]
pub struct DataLayer {
    // Pool is a connection pool to the database. Postgres, Mysql, SQLite supported.
    pool: AnyPool,
    source_metrics_data: SourceMetricsData,
}

#[derive(Debug)]
pub struct SourceMetricsData {
    metric_buffer_size_kb: u64,
    source_metrics: Arc<RwLock<LinkedList<SourceMetrics>>>,
    source_metrics_size: Arc<RwLock<usize>>,
}

impl DataLayer {
    pub async fn new(sql_url: &str, metric_buffer_size_kb: u64) -> Self {
        let sql_url = if sql_url.is_empty() {
            DEFAULT_DB_URL
        } else {
            sql_url
        };
        let metric_buffer_size_kb = if metric_buffer_size_kb == 0 {
            DEFAULT_METRIC_BUFFER_SIZE_KB
        } else {
            metric_buffer_size_kb
        };

        let source_metrics = Arc::new(RwLock::new(LinkedList::<SourceMetrics>::new()));
        let source_metrics_size = Arc::new(RwLock::new(0));
        DataLayer {
            pool: DataLayer::get_pool(sql_url).await,
            source_metrics_data: SourceMetricsData {
                metric_buffer_size_kb,
                source_metrics,
                source_metrics_size,
            },
        }
    }

    pub async fn sync(&self, definition_path: &str) {
        self.migrate().await;

        // TODO: Validate the definition file before loading it into the database
        let is_empty = definition_path.is_empty();
        let exists = Path::new(definition_path).exists();
        if !is_empty && exists {
            let result = self
                .load_definition_file_into_database(definition_path)
                .await;
            if result.is_err() {
                error!(
                    "Failed to load the definition file into the database: {:?}",
                    result
                );
            } else {
                info!(
                    "[data-layer] The definition file is loaded into the database: {}",
                    definition_path
                );
            }
        } else if !is_empty && !exists {
            error!("The definition file does not exist: {}", definition_path);
        } else {
            info!(
                "[data-layer] The definition path is empty, skip loading the definition file into the database"
            );
        }
    }

    async fn load_definition_file_into_database(&self, definition_path: &str) -> Result<()> {
        debug!("Loading the definition file into the database");

        // Parse the plan_file
        let parser_result = read_definition_yaml_file(definition_path);
        if parser_result.is_err() {
            return Err(anyhow!(
                "Failed to parse the definition file: {:?}",
                parser_result
            ));
        }
        let parser_result = parser_result.unwrap();

        // Save definitions into DataLayer
        let metric_definitions = parser_result.metric_definitions.clone();
        let metric_definitions_result = self.add_metrics(metric_definitions).await;
        if metric_definitions_result.is_err() {
            return Err(anyhow!("Failed to save metric definitions into DataLayer"));
        }

        // Save definitions into DataLayer
        let scaling_component_definitions = parser_result.scaling_component_definitions.clone();
        let scaling_component_definitions_result = self
            .add_scaling_components(scaling_component_definitions)
            .await;
        if scaling_component_definitions_result.is_err() {
            return Err(anyhow!(
                "Failed to save scaling component definitions into DataLayer"
            ));
        }

        // Save definitions into DataLayer
        let scaling_plan_definitions = parser_result.scaling_plan_definitions.clone();
        let scaling_plan_definitions_result = self.add_plans(scaling_plan_definitions).await;
        if scaling_plan_definitions_result.is_err() {
            return Err(anyhow!(
                "Failed to save scaling plan definitions into DataLayer"
            ));
        }
        Ok(())
    }

    async fn get_pool(sql_url: &str) -> AnyPool {
        const SQLITE_PROTOCOL: &str = "sqlite://";
        if sql_url.contains(SQLITE_PROTOCOL) {
            // Create the SQLite file and directories if they don't exist
            let path = Path::new(sql_url.trim_start_matches(SQLITE_PROTOCOL));
            if let Some(parent) = path.parent() {
                std::fs::create_dir_all(parent).unwrap();
            }
            // Create the SQLite file if it doesn't exist
            if !path.exists() {
                std::fs::File::create(path).unwrap();
            }
        }

        debug!("Connecting to the database: {}", sql_url);

        AnyPoolOptions::new()
            .max_connections(5)
            .connect(sql_url)
            .await
            .unwrap()
    }
    async fn migrate(&self) {
        debug!("Migrate to database type: {:?}", self.pool.any_kind());

        match &self.pool.any_kind() {
            AnyKind::Postgres => {
                sqlx::migrate!("migrations/postgres")
                    .run(&self.pool)
                    .await
                    .unwrap();
            }
            AnyKind::Sqlite => {
                sqlx::migrate!("migrations/sqlite")
                    .run(&self.pool)
                    .await
                    .unwrap();
            }
            AnyKind::MySql => {
                // Return error because MySQL is not supported yet
                panic!("MySQL is not supported yet");
            }
        }
    }
    pub fn watch_definitions_in_db(&self, watch_duration_ms: u64) -> watch::Receiver<String> {
        let (notify_sender, notify_receiver) = watch::channel(String::new());
        let pool = self.pool.clone();
        let database_kind = self.pool.any_kind();

        tokio::spawn(async move {
            let mut lastest_updated_at_hash: String = String::new();
            loop {
                // 1 second
                tokio::time::sleep(tokio::time::Duration::from_millis(watch_duration_ms)).await;
                debug!("Watching the definition in the db");

                // REFACTOR: Use type state pattern to avoid this match
                let query_string = match database_kind {
                    AnyKind::Postgres => {
                        "(SELECT updated_at FROM metric ORDER BY updated_at DESC LIMIT 1) UNION (SELECT updated_at FROM scaling_component ORDER BY updated_at DESC LIMIT 1) UNION (SELECT updated_at FROM plan ORDER BY updated_at DESC LIMIT 1)"
                    }
                    AnyKind::Sqlite => {
                        "SELECT updated_at FROM metric ORDER BY updated_at DESC LIMIT 1; SELECT updated_at FROM scaling_component ORDER BY updated_at DESC LIMIT 1; SELECT updated_at FROM plan ORDER BY updated_at DESC LIMIT 1;"
                    }
                    AnyKind::MySql => {
                        // Return error because MySQL is not supported yet
                        panic!("MySQL is not supported yet");
                    }
                };
                let result = sqlx::query(query_string).fetch_all(&pool).await;
                let Ok(result_string) = result else {
                    error!("Failed to fetch updated_at from the database, result: {:?}", result.err().unwrap());
                    continue;
                };
                let mut updated_at_hash_string: String = String::new();
                for row in &result_string {
                    let updated_at: chrono::DateTime<Utc> = row.get(0);
                    updated_at_hash_string.push_str(&updated_at.to_string());
                }

                if lastest_updated_at_hash != updated_at_hash_string {
                    // Send signals after the first time
                    if !lastest_updated_at_hash.is_empty() {
                        let timestamp = Utc::now().to_rfc3339();
                        let result = notify_sender.send(timestamp);
                        if result.is_err() {
                            error!(
                                "Failed to send notify signal: {}",
                                result.err().unwrap().to_string()
                            );
                        }
                    }
                    lastest_updated_at_hash = updated_at_hash_string;
                }
            }
        });
        notify_receiver
    }

    // Add multiple metrics to the database
    pub async fn add_metrics(&self, metrics: Vec<MetricDefinition>) -> Result<()> {
        // Define a pool variable that is a trait to pass to the execute function
        for metric in metrics {
            let metadata_string = serde_json::to_string(&metric.metadata).unwrap();
            let query_string =
                "INSERT INTO metric (db_id, id, collector, metadata, created_at, updated_at) VALUES ($1,$2,$3,$4,$5,$6) ON CONFLICT (id) DO UPDATE SET (collector, metadata, updated_at) = ($7,$8,$9)";
            let db_id = Uuid::new_v4().to_string();
            let updated_at = Utc::now();
            let result = sqlx::query(query_string)
                // Values for insert
                .bind(db_id)
                .bind(metric.id.to_lowercase())
                .bind(metric.collector.to_lowercase())
                .bind(metadata_string.clone())
                .bind(updated_at)
                .bind(updated_at)
                // Values for update
                .bind(metric.collector.to_lowercase())
                .bind(metadata_string.clone())
                .bind(updated_at)
                // Run
                .execute(&self.pool)
                .await;
            if result.is_err() {
                return Err(anyhow!(result.err().unwrap().to_string()));
            }
        }
        Ok(())
    }
    // Get all metrics from the database
    pub async fn get_all_metrics(&self) -> Result<Vec<MetricDefinition>> {
        let mut metrics: Vec<MetricDefinition> = Vec::new();
        let query_string = "SELECT db_id, id, collector, metadata FROM metric";
        let result = sqlx::query(query_string).fetch_all(&self.pool).await;
        if result.is_err() {
            return Err(anyhow!(result.err().unwrap().to_string()));
        }
        let result = result.unwrap();
        for row in result {
            metrics.push(MetricDefinition {
                kind: ObjectKind::Metric,
                db_id: row.get("db_id"),
                id: row.get("id"),
                collector: row.get("collector"),
                metadata: serde_json::from_str(row.get("metadata")).unwrap(),
            });
        }
        Ok(metrics)
    }
    // Get a metric from the database
    pub async fn get_metric_by_id(&self, db_id: String) -> Result<Option<MetricDefinition>> {
        let query_string = "SELECT db_id, id, collector, metadata FROM metric WHERE db_id=$1";
        let result = sqlx::query(query_string)
            .bind(db_id)
            // Do not use fetch_one because it expects exact one result. If not, it will return an error
            .fetch_all(&self.pool)
            .await;
        if result.is_err() {
            return Err(anyhow!(result.err().unwrap().to_string()));
        }
        let result = result.unwrap();
        if result.is_empty() {
            return Ok(None);
        }
        let result = result.get(0).map(|row| MetricDefinition {
            kind: ObjectKind::Metric,
            db_id: row.get("db_id"),
            id: row.get("id"),
            collector: row.get("collector"),
            metadata: serde_json::from_str(row.get("metadata")).unwrap(),
        });
        Ok(result)
    }
    // Delete all metrics from the database
    pub async fn delete_all_metrics(&self) -> Result<()> {
        let query_string = "DELETE FROM metric";
        let result = sqlx::query(query_string).execute(&self.pool).await;
        if result.is_err() {
            return Err(anyhow!(result.err().unwrap().to_string()));
        }
        Ok(())
    }
    // Delete a metric
    pub async fn delete_metric(&self, db_id: String) -> Result<AnyQueryResult> {
        let query_string = "DELETE FROM metric WHERE db_id=$1";
        let result = sqlx::query(query_string)
            .bind(db_id)
            .execute(&self.pool)
            .await;
        if result.is_err() {
            return Err(anyhow!(result.err().unwrap().to_string()));
        }
        let result = result.unwrap();
        if result.rows_affected() == 0 {
            return Err(anyhow!("No rows affected"));
        }
        Ok(result)
    }
    // Update a metric in the database
    pub async fn update_metric(&self, metric: MetricDefinition) -> Result<AnyQueryResult> {
        let metadata_string = serde_json::to_string(&metric.metadata).unwrap();
        let query_string =
            "UPDATE metric SET id=$1, collector=$2, metadata=$3, updated_at=$4 WHERE db_id=$5";
        let updated_at = Utc::now();
        let result = sqlx::query(query_string)
            // SET
            .bind(metric.id)
            .bind(metric.collector)
            .bind(metadata_string)
            .bind(updated_at)
            // WHERE
            .bind(metric.db_id)
            .execute(&self.pool)
            .await;
        if result.is_err() {
            return Err(anyhow!(result.err().unwrap().to_string()));
        }
        let result = result.unwrap();
        if result.rows_affected() == 0 {
            return Err(anyhow!("No rows affected"));
        }
        Ok(result)
    }
    // Add multiple scaling components to the database
    pub async fn add_scaling_components(
        &self,
        scaling_components: Vec<ScalingComponentDefinition>,
    ) -> Result<()> {
        // Define a pool variable that is a trait to pass to the execute function
        for scaling_component in scaling_components {
            let metadata_string = serde_json::to_string(&scaling_component.metadata).unwrap();
            let query_string =
                "INSERT INTO scaling_component (db_id, id, component_kind, metadata, created_at, updated_at) VALUES ($1,$2,$3,$4,$5,$6) ON CONFLICT (id) DO UPDATE SET (metadata, updated_at) = ($7,$8)";
            let id = Uuid::new_v4().to_string();
            let updated_at = Utc::now();
            let result = sqlx::query(query_string)
                // Values for insert
                .bind(id)
                .bind(scaling_component.id)
                .bind(scaling_component.component_kind)
                .bind(metadata_string.clone())
                .bind(updated_at)
                .bind(updated_at)
                // Values for update
                .bind(metadata_string.clone())
                .bind(updated_at)
                // Run
                .execute(&self.pool)
                .await;
            if result.is_err() {
                return Err(anyhow!(result.err().unwrap().to_string()));
            }
        }
        Ok(())
    }
    // Get all scaling components from the database
    pub async fn get_all_scaling_components(&self) -> Result<Vec<ScalingComponentDefinition>> {
        let mut scaling_components: Vec<ScalingComponentDefinition> = Vec::new();
        let query_string = "SELECT db_id, id, component_kind, metadata FROM scaling_component";
        let result = sqlx::query(query_string).fetch_all(&self.pool).await;
        if result.is_err() {
            return Err(anyhow!(result.err().unwrap().to_string()));
        }
        let result = result.unwrap();
        for row in result {
            scaling_components.push(ScalingComponentDefinition {
                kind: ObjectKind::ScalingComponent,
                db_id: row.get("db_id"),
                id: row.get("id"),
                component_kind: row.get("component_kind"),
                metadata: serde_json::from_str(row.get("metadata")).unwrap(),
            });
        }
        Ok(scaling_components)
    }
    // Get a scaling component from the database
    pub async fn get_scaling_component_by_id(
        &self,
        db_id: String,
    ) -> Result<ScalingComponentDefinition> {
        let query_string =
            "SELECT db_id, id, component_kind, metadata FROM scaling_component WHERE db_id=$1";
        let result = sqlx::query(query_string)
            .bind(db_id)
            .fetch_one(&self.pool)
            .await;
        if result.is_err() {
            return Err(anyhow!(result.err().unwrap().to_string()));
        }
        let result = result.unwrap();
        let scaling_component = ScalingComponentDefinition {
            kind: ObjectKind::ScalingComponent,
            db_id: result.get("db_id"),
            id: result.get("id"),
            component_kind: result.get("component_kind"),
            metadata: serde_json::from_str(result.get("metadata")).unwrap(),
        };
        Ok(scaling_component)
    }
    // Delete all scaling components from the database
    pub async fn delete_all_scaling_components(&self) -> Result<()> {
        let query_string = "DELETE FROM scaling_component";
        let result = sqlx::query(query_string).execute(&self.pool).await;
        if result.is_err() {
            return Err(anyhow!(result.err().unwrap().to_string()));
        }
        Ok(())
    }
    // Delete a scaling component
    pub async fn delete_scaling_component(&self, db_id: String) -> Result<AnyQueryResult> {
        let query_string = "DELETE FROM scaling_component WHERE db_id=$1";
        let result = sqlx::query(query_string)
            .bind(db_id)
            .execute(&self.pool)
            .await;
        if result.is_err() {
            return Err(anyhow!(result.err().unwrap().to_string()));
        }
        let result = result.unwrap();
        if result.rows_affected() == 0 {
            return Err(anyhow!("No rows affected"));
        }
        Ok(result)
    }
    // Update a scaling component in the database
    pub async fn update_scaling_component(
        &self,
        scaling_component: ScalingComponentDefinition,
    ) -> Result<AnyQueryResult> {
        let metadata_string = serde_json::to_string(&scaling_component.metadata).unwrap();
        let query_string =
            "UPDATE scaling_component SET id=$1, component_kind=$2, metadata=$3, updated_at=$4 WHERE db_id=$5";
        let updated_at = Utc::now();
        let result = sqlx::query(query_string)
            // SET
            .bind(scaling_component.id)
            .bind(scaling_component.component_kind)
            .bind(metadata_string)
            .bind(updated_at)
            // WHERE
            .bind(scaling_component.db_id)
            .execute(&self.pool)
            .await;
        if result.is_err() {
            return Err(anyhow!(result.err().unwrap().to_string()));
        }
        let result = result.unwrap();
        if result.rows_affected() == 0 {
            return Err(anyhow!("No rows affected"));
        }
        Ok(result)
    }
    // Add multiple plans to the database
    pub async fn add_plans(&self, plans: Vec<ScalingPlanDefinition>) -> Result<()> {
        // Define a pool variable that is a trait to pass to the execute function
        for plan in plans {
            let plans_string = serde_json::to_string(&plan.plans).unwrap();
            let metatdata_string = serde_json::to_string(&plan.metadata).unwrap();
            let query_string = "INSERT INTO plan (db_id, id, metadata, plans, created_at, updated_at) VALUES ($1,$2,$3,$4,$5,$6) ON CONFLICT (id) DO UPDATE SET (plans, updated_at) = ($7, $8)";
            let id = Uuid::new_v4().to_string();
            let updated_at = Utc::now();
            let result = sqlx::query(query_string)
                // Values for insert
                .bind(id)
                .bind(plan.id)
                .bind(metatdata_string.clone())
                .bind(plans_string.clone())
                .bind(updated_at)
                .bind(updated_at)
                // Values for update
                .bind(plans_string.clone())
                .bind(updated_at)
                .execute(&self.pool)
                .await;
            if result.is_err() {
                return Err(anyhow!(result.err().unwrap().to_string()));
            }
        }
        Ok(())
    }
    // Get all plans from the database
    pub async fn get_all_plans(&self) -> Result<Vec<ScalingPlanDefinition>> {
        let mut plans: Vec<ScalingPlanDefinition> = Vec::new();
        let query_string = "SELECT db_id, id, plans, priority, metadata FROM plan";
        let result = sqlx::query(query_string).fetch_all(&self.pool).await;
        if result.is_err() {
            return Err(anyhow!(result.err().unwrap().to_string()));
        }
        let result = result.unwrap();
        for row in result {
            plans.push(ScalingPlanDefinition {
                kind: ObjectKind::ScalingPlan,
                db_id: row.get("db_id"),
                id: row.get("id"),
                metadata: serde_json::from_str(row.get("metadata")).unwrap(),
                plans: serde_json::from_str(row.get("plans")).unwrap(),
            });
        }
        Ok(plans)
    }
    // Get a plan from the database
    pub async fn get_plan_by_id(&self, db_id: String) -> Result<ScalingPlanDefinition> {
        let query_string = "SELECT db_id, id, metadata, plans FROM plan WHERE db_id=$1";
        let result = sqlx::query(query_string)
            .bind(db_id)
            .fetch_one(&self.pool)
            .await;
        if result.is_err() {
            return Err(anyhow!(result.err().unwrap().to_string()));
        }
        let result = result.unwrap();
        let plan = ScalingPlanDefinition {
            kind: ObjectKind::ScalingPlan,
            db_id: result.get("db_id"),
            id: result.get("id"),
            metadata: serde_json::from_str(result.get("metadata")).unwrap(),
            plans: serde_json::from_str(result.get("plans")).unwrap(),
        };
        Ok(plan)
    }
    // Delete all plans from the database
    pub async fn delete_all_plans(&self) -> Result<()> {
        let query_string = "DELETE FROM plan";
        let result = sqlx::query(query_string).execute(&self.pool).await;
        if result.is_err() {
            return Err(anyhow!(result.err().unwrap().to_string()));
        }
        Ok(())
    }
    // Delete a plan
    pub async fn delete_plan(&self, db_id: String) -> Result<AnyQueryResult> {
        let query_string = "DELETE FROM plan WHERE db_id=$1";
        let result = sqlx::query(query_string)
            .bind(db_id)
            .execute(&self.pool)
            .await;
        if result.is_err() {
            return Err(anyhow!(result.err().unwrap().to_string()));
        }
        let result = result.unwrap();
        if result.rows_affected() == 0 {
            return Err(anyhow!("No rows affected"));
        }
        Ok(result)
    }
    // Update a plan in the database
    pub async fn update_plan(&self, plan: ScalingPlanDefinition) -> Result<AnyQueryResult> {
        let plans_string = serde_json::to_string(&plan.plans).unwrap();
        let metatdata_string = serde_json::to_string(&plan.metadata).unwrap();
        let query_string =
            "UPDATE plan SET id=$1, metadata=$2, plans=$3, updated_at=$4 WHERE db_id=$5";
        let updated_at = Utc::now();
        let result = sqlx::query(query_string)
            // SET
            .bind(plan.id)
            .bind(metatdata_string)
            .bind(plans_string)
            .bind(updated_at)
            // WHERE
            .bind(plan.db_id)
            .execute(&self.pool)
            .await;
        if result.is_err() {
            return Err(anyhow!(result.err().unwrap().to_string()));
        }
        let result = result.unwrap();
        if result.rows_affected() == 0 {
            return Err(anyhow!("No rows affected"));
        }
        Ok(result)
    }
    // Add AutoscalingHistory to the database
    pub async fn add_autoscaling_history(
        &self,
        autoscaling_history: AutoscalingHistoryDefinition,
    ) -> Result<()> {
        let query_string = "INSERT INTO autoscaling_history (id, plan_db_id, plan_id, plan_item_json, metric_values_json, metadata_values_json, fail_message) VALUES ($1,$2,$3,$4,$5,$6,$7)";
        let id = Ulid::new().to_string();
        let result = sqlx::query(query_string)
            // INTO
            .bind(id)
            .bind(autoscaling_history.plan_db_id)
            .bind(autoscaling_history.plan_id)
            .bind(autoscaling_history.plan_item_json)
            .bind(autoscaling_history.metric_values_json)
            .bind(autoscaling_history.metadata_values_json)
            .bind(autoscaling_history.fail_message)
            .execute(&self.pool)
            .await;

        if result.is_err() {
            return Err(anyhow!(result.err().unwrap().to_string()));
        }
        Ok(())
    }
    // Get an AutoscalingHistory by plan_id from the database
    pub async fn get_autoscaling_history_by_plan_id(
        &self,
        plan_id: String,
    ) -> Result<Vec<AutoscalingHistoryDefinition>> {
        let mut autoscaling_history: Vec<AutoscalingHistoryDefinition> = Vec::new();
        let query_string = "SELECT id, plan_db_id, plan_id, plan_item_json, metric_values_json, metadata_values_json, fail_message FROM autoscaling_history WHERE plan_id=$1";
        let result = sqlx::query(query_string)
            .bind(plan_id)
            .fetch_all(&self.pool)
            .await;

        if result.is_err() {
            return Err(anyhow!(result.err().unwrap().to_string()));
        }
        let result = result.unwrap();

        for row in result {
            autoscaling_history.push(AutoscalingHistoryDefinition {
                id: row.get("id"),
                plan_db_id: row.get("plan_db_id"),
                plan_id: row.get("plan_id"),
                plan_item_json: row.get("plan_item_json"),
                metric_values_json: row.get("metric_values_json"),
                metadata_values_json: row.get("metadata_values_json"),
                fail_message: row.get("fail_message"),
            });
        }
        Ok(autoscaling_history)
    }
    // Get AutoscalingHistory by from and to date from the database
    pub async fn get_autoscaling_history_by_date(
        &self,
        from_date: DateTime<Utc>,
        to_date: DateTime<Utc>,
    ) -> Result<Vec<AutoscalingHistoryDefinition>> {
        let mut autoscaling_history: Vec<AutoscalingHistoryDefinition> = Vec::new();
        // Convert from and to date to Ulid.
        // e.g. 2021-01-01 00:00:00.000 -> 01F8ZQZ1Z0Z000000000000000
        let from = Ulid::from_parts(from_date.timestamp_millis() as u64, 0).to_string();
        // e.g. 2021-01-01 00:00:00.000 + 0.001 -> 01F8ZQZ1Z0Z000000000000000
        let to_date = to_date + chrono::Duration::milliseconds(1);
        let to = Ulid::from_parts(to_date.timestamp_millis() as u64, 0).to_string();

        // Query
        let query_string = "SELECT id, plan_db_id, plan_id, plan_item_json, metric_values_json, metadata_values_json, fail_message FROM autoscaling_history WHERE id BETWEEN $1 AND $2";
        let result = sqlx::query(query_string)
            .bind(from)
            .bind(to)
            .fetch_all(&self.pool)
            .await;

        if result.is_err() {
            return Err(anyhow!(result.err().unwrap().to_string()));
        }
        let result = result.unwrap();

        for row in result {
            autoscaling_history.push(AutoscalingHistoryDefinition {
                id: row.get("id"),
                plan_db_id: row.get("plan_db_id"),
                plan_id: row.get("plan_id"),
                plan_item_json: row.get("plan_item_json"),
                metric_values_json: row.get("metric_values_json"),
                metadata_values_json: row.get("metadata_values_json"),
                fail_message: row.get("fail_message"),
            });
        }
        Ok(autoscaling_history)
    }
    // Remove the old AutoscalingHistory from the database
    pub async fn remove_old_autoscaling_history(&self, to_date: DateTime<Utc>) -> Result<()> {
        // e.g. 2021-01-01 00:00:00.000 + 0.001 -> 01F8ZQZ1Z0Z000000000000000
        let to_date = to_date + chrono::Duration::milliseconds(1);
        let to = Ulid::from_parts(to_date.timestamp_millis() as u64, 0).to_string();

        // Query
        let query_string = "DELETE FROM autoscaling_history WHERE id <= $1";
        let result = sqlx::query(query_string).bind(to).execute(&self.pool).await;
        if result.is_err() {
            return Err(anyhow!(result.err().unwrap().to_string()));
        }
        Ok(())
    }

    // Source Metrics
    pub async fn add_source_metrics_in_data_layer(
        &self,
        collector: &str,
        metric_id: &str,
        json_value: &str,
    ) -> Result<()> {
        let source_metrics = self.source_metrics_data.source_metrics.clone();
        let source_metrics_size = self.source_metrics_data.source_metrics_size.clone();
        let metric_buffer_size_kb = self.source_metrics_data.metric_buffer_size_kb;

        let source_metric_data = SourceMetrics {
            id: Ulid::new().to_string(),
            collector: collector.to_string(),
            metric_id: metric_id.to_string(),
            json_value: json_value.to_string(),
            create_dt: chrono::Local::now().format("%Y-%m-%d %H:%M:%S").to_string(),
        };
        let source_metric_data_size = source_metric_data.clone().get_heap_size();
        // memory check and remove (front is latest data)
        let mut total_source_metrics_size =
            *source_metrics_size.read().await + source_metric_data_size;
        loop {
            let mut read_source_metrics_length = 0;
            let mut remove_target_source_metric_size = 0;
            {
                // get oldest data and size
                let read_source_metrics = source_metrics.read().await;
                read_source_metrics_length = read_source_metrics.len();
                remove_target_source_metric_size = match read_source_metrics.back() {
                    Some(remove_target_srouce_metric) => {
                        remove_target_srouce_metric.get_heap_size()
                    }
                    None => 0,
                };
            }

            // check total size
            if total_source_metrics_size > metric_buffer_size_kb as usize {
                // remove oldest data
                if read_source_metrics_length > 0 {
                    let mut write_source_metrics = source_metrics.write().await;
                    write_source_metrics.pop_back();
                    total_source_metrics_size -= remove_target_source_metric_size;
                }
                continue;
            }
            break;
        }

        // add metric data and update size
        {
            let mut write_source_metrics = source_metrics.write().await;
            write_source_metrics.push_front(source_metric_data.clone());
            *write_source_metrics = write_source_metrics.clone();
        }
        {
            let mut write_source_metrics_size = source_metrics_size.write().await;
            *write_source_metrics_size = total_source_metrics_size;
        }

        Ok(())
    }

    pub async fn get_source_metrics_in_data_layer(&self) -> Result<LinkedList<SourceMetrics>> {
        let source_metrics = self.source_metrics_data.source_metrics.clone();
        let source_metrics = source_metrics.read().await;
        Ok(source_metrics.clone())
    }

    // Add a SourceMetric to the database
    pub async fn add_source_metric(
        &self,
        collector: &str,
        metric_id: &str,
        json_value: &str,
    ) -> Result<()> {
        // TODO: Validate json_value
        // json_value has to follow the below format('tags' is optional)
        // {
        //     "name": "cpu_usage",
        //     "tags": {
        //        "host": "localhost",
        //        "region": "us-west"
        //     },
        //    "value": 0.64,
        // }
        //
        let query_string =
            "INSERT INTO source_metrics (id, collector, metric_id, json_value) VALUES ($1,$2,$3,$4)";
        // ULID as id instead of UUID because of the time based sorting
        let id = Ulid::new().to_string();
        let result = sqlx::query(query_string)
            // VALUE
            .bind(id)
            .bind(collector)
            .bind(metric_id)
            .bind(json_value)
            .execute(&self.pool)
            .await;
        debug!("result: {:?}", result);
        if result.is_err() {
            let error_message = result.err().unwrap().to_string();
            error!("Error: {}", error_message);
            return Err(anyhow!(error_message));
        }
        debug!("Added a source metric: {}", metric_id);
        Ok(())
    }
    // Get a latest metrics by collector and metric_id from the database
    pub async fn get_source_metrics_values(
        &self,
        metric_ids: Vec<String>,
        time_greater_than: u64,
    ) -> Result<HashMap<String, serde_json::Value>> {
        // Subtract the duration from the current time
        //
        let offset_time = SystemTime::now() - Duration::from_millis(time_greater_than);
        let ulid = Ulid::from_datetime(offset_time);
        let query_string =
            "SELECT metric_id, id, json_value FROM source_metrics WHERE id >= $1 and metric_id in ($2) ORDER BY id DESC LIMIT 1";
        let metric_ids = metric_ids.join(",");
        let result = sqlx::query(query_string)
            .bind(ulid.to_string())
            .bind(metric_ids)
            .fetch_all(&self.pool)
            .await;
        if result.is_err() {
            return Err(anyhow!(result.err().unwrap().to_string()));
        }
        let result = result.unwrap();
        let mut metric_values: HashMap<String, serde_json::Value> = HashMap::new();
        for row in result {
            let metric_id: String = row.get("metric_id");
            let json_value: String = row.get("json_value");
            let json_value = json!(json_value);
            metric_values.insert(metric_id, json_value);
        }
        Ok(metric_values)
    }

    // Get a latest metrics by collector from the database
    pub async fn get_source_metrics_values_all_metric_ids(
        &self,
        read_before_ms: u64,
    ) -> Result<Vec<serde_json::Value>> {
        let offset_time = SystemTime::now() - Duration::from_millis(read_before_ms);
        let ulid = Ulid::from_datetime(offset_time);
        let query_string = "SELECT metric_id, id, json_value FROM source_metrics WHERE id >= $1";
        let result = sqlx::query(query_string)
            .bind(ulid.to_string())
            .fetch_all(&self.pool)
            .await;
        if result.is_err() {
            return Err(anyhow!(result.err().unwrap().to_string()));
        }
        let result = result.unwrap();
        let mut metric_values: Vec<serde_json::Value> = Vec::new();
        for row in result {
            let metric_id: String = row.get("metric_id");
            let id: String = row.get("id");
            let json_value: String = row.get("json_value");
            let json_value = json!({"metric_id": metric_id, "id": id, "json_value": json_value});
            metric_values.append(&mut vec![json_value]);
        }
        Ok(metric_values)
    }
}

#[cfg(test)]
mod tests {
    use super::DataLayer;
    use super::*;
    use crate::types::autoscaling_history_definition::AutoscalingHistoryDefinition;
    use tracing::{debug, error};
    use tracing_test::traced_test;
    use ulid::Ulid;
    const DEFAULT_METRIC_BUFFER_SIZE_KB: u64 = 500_000;

    async fn get_data_layer_with_sqlite() -> DataLayer {
        const DEFAULT_DB_URL: &str = "sqlite://tests/temp/test.db";
        // Delete the test db if it exists
        let path = std::path::Path::new(DEFAULT_DB_URL.trim_start_matches("sqlite://"));
        let remove_result = std::fs::remove_file(path);
        if remove_result.is_err() {
            error!("Error removing file: {:?}", remove_result);
        }
        let data_layer = DataLayer::new(DEFAULT_DB_URL, DEFAULT_METRIC_BUFFER_SIZE_KB).await;
        data_layer.sync("").await;
        data_layer
    }

    async fn get_data_layer_with_postgres() -> DataLayer {
        const DEFAULT_DB_URL: &str = "postgres://postgres:postgres@localhost:5432/postgres";
        let data_layer = DataLayer::new(DEFAULT_DB_URL, DEFAULT_METRIC_BUFFER_SIZE_KB).await;
        data_layer.sync("").await;
        data_layer
    }

    fn get_autoscaling_history_definition() -> AutoscalingHistoryDefinition {
        let id = Ulid::new().to_string();
        let plan_id = Ulid::new().to_string();
        let plan_db_id = Ulid::new().to_string();
        AutoscalingHistoryDefinition {
            id,
            plan_db_id,
            plan_id,
            plan_item_json: "test_plan_item_json".to_string(),
            metric_values_json: "test_metric_values_json".to_string(),
            metadata_values_json: "test_metadata_values_json".to_string(),
            fail_message: Some("test_fail_message".to_string()),
        }
    }

    #[tokio::test]
    #[traced_test]
    async fn test_autoscaling_history() {
        let data_layer = get_data_layer_with_sqlite().await;
        test_autoscaling_history_with_data_layer(data_layer).await;

        let data_layer = get_data_layer_with_postgres().await;
        test_autoscaling_history_with_data_layer(data_layer).await;
    }

    async fn test_autoscaling_history_with_data_layer(data_layer: DataLayer) {
        // Add a AutoscalingHistory to the database
        let autoscaling_history_definition = get_autoscaling_history_definition();
        error!(
            "autoscaling_history_definition: {:?}",
            autoscaling_history_definition
        );
        let result = data_layer
            .add_autoscaling_history(autoscaling_history_definition.clone())
            .await;
        debug!("result: {:?}", result);
        assert!(result.is_ok());

        // Get a AutoscalingHistory from the database
        let from_date = chrono::Utc::now() - chrono::Duration::days(1);
        let to_date = chrono::Utc::now();
        // let to_date = chrono::Utc::now();
        let result = data_layer
            .get_autoscaling_history_by_date(from_date, to_date)
            .await;
        assert!(result.is_ok());

        let result = result.unwrap();
        assert_eq!(
            result[0].plan_db_id,
            autoscaling_history_definition.plan_db_id
        );

        // Get a AutoscalingHistory from the database by plan_id
        let result = data_layer
            .get_autoscaling_history_by_plan_id(autoscaling_history_definition.plan_id.clone())
            .await;
        assert!(result.is_ok());
        let result = result.unwrap();
        assert_eq!(result[0].plan_id, autoscaling_history_definition.plan_id);

        // Remove the old AutoscalingHistory from the database
        let result = data_layer.remove_old_autoscaling_history(to_date).await;
        assert!(result.is_ok());
        let result = data_layer
            .get_autoscaling_history_by_date(from_date, to_date)
            .await;
        assert!(result.is_ok());
        let result = result.unwrap();
        assert_eq!(result.len(), 0);
    }

    #[tokio::test]
    #[traced_test]
    async fn test_get_source_metrics_values_all_metric_ids() {
        let data_layer = get_data_layer_with_sqlite().await;
        test_get_source_metrics_values_all_metric_ids_with_data_layer(data_layer).await;

        let data_layer = get_data_layer_with_postgres().await;
        test_get_source_metrics_values_all_metric_ids_with_data_layer(data_layer).await;
    }
    async fn test_get_source_metrics_values_all_metric_ids_with_data_layer(data_layer: DataLayer) {
        let json_value = r#"[{
            "name": "test",
            "tags": {
                "tag1": "value1"
            },
            "value": 2.0
        }]
        "#;

        // add a source metric
        let add_source_metric = data_layer
            .add_source_metric("vector", "source_metrics_test_1", json_value)
            .await;
        assert!(add_source_metric.is_ok());

        // read source metric
        let source_metrics = data_layer
            .get_source_metrics_values_all_metric_ids(10 * 1000)
            .await
            .unwrap();
        let source_metrics_filter_arr: Vec<&serde_json::Value> = source_metrics
            .iter()
            .filter(|value| value.get("metric_id").unwrap() == "source_metrics_test_1")
            .collect();
        assert!(!source_metrics_filter_arr.is_empty());
    }

    #[tokio::test]
    async fn test_add_source_metrics_in_data_layer() {
        const DB_URL: &str = "sqlite://tests/temp/test.db";
        const METRIC_BUFFER_SIZE_KB: u64 = 1_000;
        let data_layer = DataLayer::new(DB_URL, METRIC_BUFFER_SIZE_KB).await;
        let collector = "vector";
        let metric_id = "metric_1";
        let json_value = r#"[{
            "name": "name",
            "tags": {
                "tag1": "value1"
            },
            "value": 2.0
        }]"#;
        for _idx in 1..10 {
            let _ = data_layer
                .add_source_metrics_in_data_layer(collector, metric_id, json_value)
                .await;
            let metric_1 = data_layer.get_source_metrics_in_data_layer().await.unwrap();
            let mut total_source_metric_size = 0;
            metric_1.iter().for_each(|source_metric| {
                let source_metric_size = source_metric.get_heap_size();
                total_source_metric_size += source_metric_size;
            });
            assert!(total_source_metric_size < METRIC_BUFFER_SIZE_KB as usize);
        }
    }
}<|MERGE_RESOLUTION|>--- conflicted
+++ resolved
@@ -21,13 +21,8 @@
     path::Path,
     time::{Duration, SystemTime},
 };
-<<<<<<< HEAD
 use tokio::sync::{watch, RwLock};
-use tracing::{debug, error};
-=======
-use tokio::sync::watch;
 use tracing::{debug, error, info};
->>>>>>> 8202d16b
 use ulid::Ulid;
 use uuid::Uuid;
 
